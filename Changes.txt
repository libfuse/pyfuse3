--- conflicted
+++ resolved
@@ -8,7 +8,6 @@
      the number of bytes used for representing inode numbers 
      and file offsets.
 
-<<<<<<< HEAD
    * The yield_() method of the global lock now takes an additional
      *count* argument that can be used to yield the lock more than
      once.
@@ -31,15 +30,13 @@
      of the time the active thread would be the only thread in any
      runqueue and thus continue to run.
 
-=======
+   * The Operations.forget() method now receives a list of
+     (inode, nlookup) tuples rather than just one such tuple.
+     
    * invalidate_entry() and invalidate_inode() no longer work
      synchronously. Instead, the message is put in a queue and send by
      a background thread.
 
-   * The Operations.forget() method now receives a list of
-     (inode, nlookup) tuples rather than just one such tuple.
-     
->>>>>>> dc0b5e6c
 2011-09-20, llfuse 0.36
 
    * Don't send SIGHUP if exception is encountered in destroy()
